--- conflicted
+++ resolved
@@ -21,7 +21,6 @@
     "math-verify[antlr4-13-2]>=0.1.0",
     "pylatexenc>=2.10",
     "requests>=2.32.3",
-<<<<<<< HEAD
     "transformers>=4.51.3",
     "ipykernel>=6.29.5",
     "ipywidgets>=8.1.6",
@@ -29,14 +28,8 @@
     "pgvector>=0.4.0",
     "psycopg-binary>=3.2.6",
     "sentence-transformers>=4.1.0",
-=======
-    "psycopg>=3.2.6",
-    "psycopg-binary>=3.2.6",
-    "pgvector>=0.4.0",
-    "sentence-transformers>=4.1.0",
     "hf-transfer>=0.1.9",
     "nvitop>=1.4.2",
->>>>>>> af2eef6e
 ]
 
 [tool.setuptools]
